name := "lila-fishnet"

version := "2.0"

maintainer := "lichess.org"

lazy val root = Project("lila-fishnet", file("."))
  .enablePlugins(PlayScala, PlayNettyServer)
  .disablePlugins(PlayAkkaHttpServer)

scalaVersion := "2.13.6"
resourceDirectory in Compile := baseDirectory.value / "conf"

val kamonVersion = "2.2.1"

<<<<<<< HEAD
libraryDependencies += "io.lettuce"   % "lettuce-core"                 % "6.1.2.RELEASE"
libraryDependencies += "io.netty"     % "netty-transport-native-epoll" % "4.1.65.Final" classifier "linux-x86_64"
=======
libraryDependencies += "io.lettuce"   % "lettuce-core"                 % "6.1.3.RELEASE"
libraryDependencies += "io.netty"     % "netty-transport-native-epoll" % "4.1.64.Final" classifier "linux-x86_64"
>>>>>>> 6b10da0b
libraryDependencies += "joda-time"    % "joda-time"                    % "2.10.10"
libraryDependencies += "org.lichess" %% "scalachess"                   % "10.1.6"
libraryDependencies += "io.kamon"    %% "kamon-core"                   % kamonVersion
libraryDependencies += "io.kamon"    %% "kamon-influxdb"               % kamonVersion
libraryDependencies += "io.kamon"    %% "kamon-system-metrics"         % kamonVersion

resolvers += "lila-maven" at "https://raw.githubusercontent.com/ornicar/lila-maven/master"

scalacOptions ++= Seq(
    "-explaintypes",
    "-feature",
    "-language:higherKinds",
    "-language:implicitConversions",
    "-language:postfixOps",
    "-Ymacro-annotations",
    // Warnings as errors!
    // "-Xfatal-warnings",
    // Linting options
    "-unchecked",
    "-Xcheckinit",
    "-Xlint:adapted-args",
    "-Xlint:constant",
    "-Xlint:delayedinit-select",
    "-Xlint:deprecation",
    "-Xlint:inaccessible",
    "-Xlint:infer-any",
    "-Xlint:missing-interpolator",
    "-Xlint:nullary-unit",
    "-Xlint:option-implicit",
    "-Xlint:package-object-classes",
    "-Xlint:poly-implicit-overload",
    "-Xlint:private-shadow",
    "-Xlint:stars-align",
    "-Xlint:type-parameter-shadow",
    "-Wdead-code",
    "-Wextra-implicit",
    "-Wnumeric-widen",
    "-Wunused:imports",
    "-Wunused:locals",
    "-Wunused:patvars",
    "-Wunused:privates",
    "-Wunused:implicits",
    "-Wunused:params",
    /* "-Wvalue-discard" */
)

javaOptions ++= Seq("-Xms64m", "-Xmx128m")

sources in (Compile, doc) := Seq.empty

publishArtifact in (Compile, packageDoc) := false<|MERGE_RESOLUTION|>--- conflicted
+++ resolved
@@ -13,13 +13,8 @@
 
 val kamonVersion = "2.2.1"
 
-<<<<<<< HEAD
-libraryDependencies += "io.lettuce"   % "lettuce-core"                 % "6.1.2.RELEASE"
-libraryDependencies += "io.netty"     % "netty-transport-native-epoll" % "4.1.65.Final" classifier "linux-x86_64"
-=======
 libraryDependencies += "io.lettuce"   % "lettuce-core"                 % "6.1.3.RELEASE"
 libraryDependencies += "io.netty"     % "netty-transport-native-epoll" % "4.1.64.Final" classifier "linux-x86_64"
->>>>>>> 6b10da0b
 libraryDependencies += "joda-time"    % "joda-time"                    % "2.10.10"
 libraryDependencies += "org.lichess" %% "scalachess"                   % "10.1.6"
 libraryDependencies += "io.kamon"    %% "kamon-core"                   % kamonVersion
