--- conflicted
+++ resolved
@@ -13,17 +13,10 @@
 
 val kamonVersion = "2.1.8"
 
-<<<<<<< HEAD
-libraryDependencies += "io.lettuce"   % "lettuce-core"                 % "5.3.3.RELEASE"
-libraryDependencies += "io.netty"     % "netty-transport-native-epoll" % "4.1.51.Final" classifier "linux-x86_64"
-libraryDependencies += "joda-time"    % "joda-time"                    % "2.10.6"
-libraryDependencies += "org.lichess" %% "scalachess"                   % "10.0.2"
-=======
 libraryDependencies += "io.lettuce"   % "lettuce-core"                 % "5.3.5.RELEASE"
 libraryDependencies += "io.netty"     % "netty-transport-native-epoll" % "4.1.54.Final" classifier "linux-x86_64"
 libraryDependencies += "joda-time"    % "joda-time"                    % "2.10.8"
-libraryDependencies += "org.lichess" %% "scalachess"                   % "10.0.1"
->>>>>>> 0a7b97de
+libraryDependencies += "org.lichess" %% "scalachess"                   % "10.1.1"
 libraryDependencies += "io.kamon"    %% "kamon-core"                   % kamonVersion
 libraryDependencies += "io.kamon"    %% "kamon-influxdb"               % kamonVersion
 libraryDependencies += "io.kamon"    %% "kamon-system-metrics"         % kamonVersion
