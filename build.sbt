--- conflicted
+++ resolved
@@ -13,13 +13,8 @@
 
 val kamonVersion = "2.2.2"
 
-<<<<<<< HEAD
 libraryDependencies += "io.lettuce"   % "lettuce-core"                 % "6.1.4.RELEASE"
-libraryDependencies += "io.netty"     % "netty-transport-native-epoll" % "4.1.65.Final" classifier "linux-x86_64"
-=======
-libraryDependencies += "io.lettuce"   % "lettuce-core"                 % "6.1.3.RELEASE"
 libraryDependencies += "io.netty"     % "netty-transport-native-epoll" % "4.1.66.Final" classifier "linux-x86_64"
->>>>>>> 74474938
 libraryDependencies += "joda-time"    % "joda-time"                    % "2.10.10"
 libraryDependencies += "org.lichess" %% "scalachess"                   % "10.1.6"
 libraryDependencies += "io.kamon"    %% "kamon-core"                   % kamonVersion
