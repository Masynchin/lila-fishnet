--- conflicted
+++ resolved
@@ -2,10 +2,5 @@
   "lila-maven-sbt",
   url("https://raw.githubusercontent.com/ornicar/lila-maven/master")
 )(Resolver.ivyStylePatterns)
-<<<<<<< HEAD
-addSbtPlugin("com.typesafe.play" % "sbt-plugin"   % "2.8.9")
-addSbtPlugin("org.scalameta"     % "sbt-scalafmt" % "2.4.6")
-=======
 addSbtPlugin("com.typesafe.play" % "sbt-plugin"   % "2.8.12")
-addSbtPlugin("org.scalameta"     % "sbt-scalafmt" % "2.4.4")
->>>>>>> cea80ddb
+addSbtPlugin("org.scalameta"     % "sbt-scalafmt" % "2.4.4")